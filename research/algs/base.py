import copy
import os
import random
import time
from abc import ABC, abstractmethod
from collections import defaultdict

import numpy as np
import torch

from research.processors.base import IdentityProcessor
from research.utils import evaluate, utils
from research.utils.logger import Logger

MAX_VALID_METRICS = {"reward", "accuracy", "success", "is_success"}


def log_from_dict(logger, metric_lists, prefix):
    keys_to_remove = []
    for metric_name, metric_value in metric_lists.items():
        if isinstance(metric_value, list) and len(metric_value) > 0:
            logger.record(prefix + "/" + metric_name, np.mean(metric_value))
            keys_to_remove.append(metric_name)
        else:
            logger.record(prefix + "/" + metric_name, metric_value)
            keys_to_remove.append(metric_name)
    for key in keys_to_remove:
        del metric_lists[key]


def _worker_init_fn(worker_id):
    seed = torch.utils.data.get_worker_info().seed
    seed = seed % (2**32 - 1)  # Reduce to valid 32bit unsigned range
    np.random.seed(seed)
    random.seed(seed)


class Algorithm(ABC):
    def __init__(
        self,
        env,
        network_class,
        dataset_class,
        network_kwargs={},
        dataset_kwargs={},
        device="auto",
        optim_class=torch.optim.Adam,
        optim_kwargs={"lr": 0.0001},
        processor_class=None,
        processor_kwargs={},
        checkpoint=None,
        validation_dataset_kwargs=None,
        collate_fn=None,
        batch_size=64,
        eval_env=None,
    ):
        # Save relevant values
        self.env = env
        self.eval_env = eval_env

        self.dataset_class = dataset_class
        self.dataset_kwargs = dataset_kwargs
        self.validation_dataset_kwargs = validation_dataset_kwargs
        self.collate_fn = collate_fn
        self.batch_size = batch_size

        # setup devices
        if device == "auto":
            device = "cuda" if torch.cuda.is_available() else "cpu"
        self.device = torch.device(device)

        # Setup the data preprocessor first. Thus, if we need to reference it in
        # network setup we can.
        self.setup_processor(processor_class, processor_kwargs)

        # Create the network
        self.setup_network(network_class, network_kwargs)

        # Create the optimizers
        self.optim = {}
        self.setup_optimizers(optim_class, optim_kwargs)

        # Load a check point if we have one
        if checkpoint:
            try:
                self.load(checkpoint, strict=True)
            except:
                print("[research] Warning: Loading in non-strict mode, thus optimizer may be skipped.")
                self.load(checkpoint, strict=False)

    @property
    def action_space(self):
        if self.env is not None:
            return self.env.action_space
        elif self.eval_env is not None:
            return self.eval_env.action_space
        else:
            raise ValueError("Neither env or eval_env was provided.")

    @property
    def observation_space(self):
        if self.env is not None:
            return self.env.observation_space
        elif self.eval_env is not None:
            return self.eval_env.observation_space
        else:
            raise ValueError("Neither env or eval_env was provided.")

    def setup_processor(self, processor_class, processor_kwargs):
        if processor_class is None:
            self.processor = IdentityProcessor(self.observation_space, self.action_space)
        else:
            self.processor = processor_class(self.observation_space, self.action_space, **processor_kwargs)

        if self.processor.supports_gpu:  # move it to device if it supports GPU computation.
            self.processor = self.processor.to(self.device)

    def setup_network(self, network_class, network_kwargs):
        self.network = network_class(self.observation_space, self.action_space, **network_kwargs).to(self.device)

    def setup_optimizers(self, optim_class, optim_kwargs):
        # Default optimizer initialization
        self.optim["network"] = optim_class(self.network.parameters(), **optim_kwargs)

    def setup_datasets(self):
        """
        Setup the datasets. Note that this is called only during the learn method and thus doesn't take any arguments.
        Everything must be saved apriori. This is done to ensure that we don't need to load all of the data to load
        the model.
        """
        self.dataset = self.dataset_class(self.observation_space, self.action_space, **self.dataset_kwargs)
        if self.validation_dataset_kwargs is not None:
            validation_dataset_kwargs = copy.deepcopy(self.dataset_kwargs)
            validation_dataset_kwargs.update(self.validation_dataset_kwargs)
            self.validation_dataset = self.dataset_class(
                self.observation_space, self.action_space, **validation_dataset_kwargs
            )
        else:
            self.validation_dataset = None

    def save(self, path, extension):
        """
        Saves a checkpoint of the model and the optimizers
        """
        optim = {k: v.state_dict() for k, v in self.optim.items()}
        save_dict = {"network": self.network.state_dict(), "optim": optim, "processor": self.processor.state_dict()}
        save_dict.update(self._save_extras())
        torch.save(save_dict, os.path.join(path, extension + ".pt"))

    def _save_extras(self):
        """
        override this method to return any extra values or tensors that should be saved
        """
        return {}

    def load(self, checkpoint, initial_lr=None, strict=True):
        """
        Loads the model and its associated checkpoints.
        """
        print("[research] loading checkpoint:", checkpoint)
        checkpoint = torch.load(checkpoint, map_location=self.device)
        self.network.load_state_dict(checkpoint["network"], strict=strict)
        self.processor.load_state_dict(checkpoint["processor"], strict=strict)

        for k, v in self.optim.items():
            if strict and k not in checkpoint["optim"]:
                raise ValueError("Strict mode was enabled, but couldn't find optimizer key")
            elif k not in checkpoint["optim"]:
                continue

            try:
                self.optim[k].load_state_dict(checkpoint["optim"][k])
            except ValueError as e:
                if strict:
                    raise e
                else:
                    continue

        # make sure that we reset the learning rate in case we decide to not use scheduling for finetuning.
        if initial_lr is not None:
            for param_group in self.optim.param_groups:
                param_group["lr"] = initial_lr

        self._load_extras(checkpoint, strict=strict)

<<<<<<< HEAD
    def _load_extras(self, checkpoint, strict=True):
        '''
=======
    def _load_extras(self, checkpoint):
        """
>>>>>>> 079a9f5a
        override this method to load any extra values or tensors that were saved
        """
        return

    def seed(self, seed):
        torch.manual_seed(seed)
        np.random.seed(seed)
        random.seed(seed)
        if self.env is not None:
            self.env.seed(seed)
        if self.eval_env is not None:
            self.eval_env.seed(seed)

    @property
    def steps(self):
        return self._steps

    @property
    def epochs(self):
        return self._epochs

    @property
    def total_steps(self):
        if hasattr(self, "_total_steps"):
            return self._total_steps
        else:
            raise ValueError("alg.train has not been called, no total step count available.")

    def _format_batch(self, batch):
        # Convert items to tensor if they are not.
        if not utils.contains_tensors(batch):
            batch = utils.to_tensor(batch)
        if self.processor.supports_gpu:
            # Move to CUDA first.
            batch = utils.to_device(batch, self.device)
            batch = self.processor(batch)
        else:
            batch = self.processor(batch)
            batch = utils.to_device(batch, self.device)
        return batch

    def train(
        self,
        path,
        total_steps,
        schedule=None,
        schedule_kwargs={},
        log_freq=100,
        eval_freq=1000,
        max_eval_steps=-1,
        workers=4,
        loss_metric="loss",
        profile_freq=-1,
        use_wandb=False,
        x_axis="steps",
        eval_fn=None,
        eval_kwargs={},
    ):
        writers = ["tb", "csv"]
        if use_wandb:
            writers.append("wandb")
        logger = Logger(path=path, writers=writers)

        # Construct the dataloaders.
        self.setup_datasets()
        shuffle = not issubclass(self.dataset_class, torch.utils.data.IterableDataset)
        pin_memory = self.device.type == "cuda"
        worker_init_fn = _worker_init_fn if workers > 0 else None
        dataloader = torch.utils.data.DataLoader(
            self.dataset,
            batch_size=self.batch_size,
            shuffle=shuffle,
            num_workers=workers,
            worker_init_fn=worker_init_fn,
            pin_memory=pin_memory,
            collate_fn=self.collate_fn,
        )
        if self.validation_dataset is not None:
            validation_dataloader = torch.utils.data.DataLoader(
                self.validation_dataset,
                batch_size=self.batch_size,
                shuffle=shuffle,
                num_workers=0,
                pin_memory=False,  # Not for the validation dataset
                collate_fn=self.collate_fn,
            )
        else:
            validation_dataloader = None

        # Create schedulers for the optimizers
        schedulers = {}
        if schedule is not None:
            for name, opt in self.optim.items():
                schedulers[name] = torch.optim.lr_scheduler.LambdaLR(
                    opt, lr_lambda=schedule(total_steps, **schedule_kwargs)
                )

        # Grab the correct evaluation function
        eval_fn = None if eval_fn is None else vars(evaluate)[eval_fn]

        # Setup model metrics.
        self._steps = 0
        self._epochs = 0
        self._total_steps = total_steps
        current_step = 0
        train_metric_lists = defaultdict(list)
        best_validation_metric = -1 * float("inf") if loss_metric in MAX_VALID_METRICS else float("inf")
        last_train_log = 0
        last_validation_log = 0

        # Setup training
        self._setup_train()
        self.network.train()

        # Setup profiling immediately before we start the loop.
        start_time = current_time = time.time()
        profiling_metric_lists = defaultdict(list)

        while current_step < total_steps:
            for batch in dataloader:
                # Profiling
                if profile_freq > 0 and self._steps % profile_freq == 0:
                    stop_time = time.time()
                    profiling_metric_lists["dataset"].append(stop_time - current_time)
                    current_time = stop_time

                batch = self._format_batch(batch)

                if profile_freq > 0 and self._steps % profile_freq == 0:
                    stop_time = time.time()
                    profiling_metric_lists["preprocess"].append(stop_time - current_time)
                    current_time = stop_time

                # Train the network
                assert self.network.training, "Network was not in training mode and trainstep was called."
                train_metrics = self._train_step(batch)
                for metric_name, metric_value in train_metrics.items():
                    train_metric_lists[metric_name].append(metric_value)

                if profile_freq > 0 and self._steps % profile_freq == 0:
                    stop_time = time.time()
                    profiling_metric_lists["train_step"].append(stop_time - current_time)

                # Increment the number of training steps.
                self._steps += 1

                # Update the schedulers
                for scheduler in schedulers.values():
                    scheduler.step()

                # Compute the current step. This is so we can use other metrics
                if x_axis in train_metrics:
                    current_step = train_metrics[x_axis]
                elif x_axis == "epoch":
                    current_step = self.epochs
                else:
                    current_step = self._steps

                if (current_step - last_train_log) >= log_freq:
                    # Timing metrics
                    current_time = time.time()
                    logger.record("time/steps", self._steps)
                    logger.record("time/epochs", self._epochs)
                    logger.record(
                        "time/steps_per_second", (current_step - last_train_log) / (current_time - start_time)
                    )
                    start_time = current_time
                    # Record Other metrics
                    for name, scheduler in schedulers.items():
                        logger.record("lr/" + name, scheduler.get_last_lr()[0])
                    log_from_dict(logger, profiling_metric_lists, "time")
                    log_from_dict(logger, train_metric_lists, "train")
                    logger.dump(step=current_step)
                    last_train_log = current_step

                if (current_step - last_validation_log) >= eval_freq:
                    self.eval_mode()
                    current_validation_metric = None
                    if validation_dataloader is not None:
                        eval_steps = 0
                        validation_metric_lists = defaultdict(list)
                        for batch in validation_dataloader:
                            batch = self._format_batch(batch)
                            losses = self._validation_step(batch)
                            for metric_name, metric_value in losses.items():
                                validation_metric_lists[metric_name].append(metric_value)
                            eval_steps += 1
                            if eval_steps == max_eval_steps:
                                break

                        if loss_metric in validation_metric_lists:
                            current_validation_metric = np.mean(validation_metric_lists[loss_metric])
                        log_from_dict(logger, validation_metric_lists, "valid")

                    # Now run any extra validation steps, independent of the validation dataset.
                    validation_extras = self._validation_extras(path, self._steps, validation_dataloader)
                    if loss_metric in validation_extras:
                        current_validation_metric = validation_extras[loss_metric]
                    log_from_dict(logger, validation_extras, "valid")

                    # Evaluation episodes
                    if self.eval_env is not None and eval_fn is not None:
                        eval_metrics = eval_fn(self.eval_env, self, **eval_kwargs)
                        if loss_metric in eval_metrics:
                            current_validation_metric = eval_metrics[loss_metric]
                        log_from_dict(logger, eval_metrics, "eval")

                    if current_validation_metric is None:
                        pass
                    elif loss_metric in MAX_VALID_METRICS and current_validation_metric > best_validation_metric:
                        self.save(path, "best_model")
                        best_validation_metric = current_validation_metric
                    elif current_validation_metric < best_validation_metric:
                        self.save(path, "best_model")
                        best_validation_metric = current_validation_metric

                    # Eval Logger Dump to CSV
                    logger.dump(step=current_step, eval=True)  # Mark True on the eval flag
                    last_validation_log = current_step
                    self.save(path, "final_model")  # Also save the final model every eval period.
                    self.train_mode()

                # Profiling
                if profile_freq > 0 and self._steps % profile_freq == 0:
                    current_time = time.time()

                if current_step >= total_steps:
                    break

            self._epochs += 1
        logger.close()

    @abstractmethod
    def _train_step(self, batch):
        """
        Train the model. Should return a dict of loggable values
        """
        pass

    @abstractmethod
    def _validation_step(self, batch):
        """
        perform a validation step. Should return a dict of loggable values.
        """
        pass

    def _setup_train(self):
        """
        Does nothing by default. Is called prior to running the training loop.
        """
        pass

    def _validation_extras(self, path, step, dataloader):
        """
        perform any extra validation operations
        """
        return {}

    def train_mode(self):
        self.network.train()
        self.processor.train()

    def eval_mode(self):
        self.network.eval()
        self.processor.eval()

    def _predict(self, batch, **kwargs):
        """
        Internal prediction function, can be overridden
        By default, we call torch.no_grad(). If this behavior isn't desired,
        override the _predict funciton in your algorithm.
        """
        with torch.no_grad():
            if hasattr(self.network, "predict"):
                pred = self.network.predict(batch, **kwargs)
            else:
                if len(kwargs) > 0:
                    raise ValueError("Default predict method does not accept key word args, but they were provided.")
                pred = self.network(batch)
        return pred

    def predict(self, batch, is_batched=False, **kwargs):
        is_np = not utils.contains_tensors(batch)
        if not is_batched:
            # Unsqeeuze everything
            batch = utils.unsqueeze(batch, 0)
        batch = self._format_batch(batch)
        pred = self._predict(batch, **kwargs)
        if not is_batched:
            pred = utils.get_from_batch(pred, 0)
        if is_np:
            pred = utils.to_np(pred)
        return pred<|MERGE_RESOLUTION|>--- conflicted
+++ resolved
@@ -183,13 +183,8 @@
 
         self._load_extras(checkpoint, strict=strict)
 
-<<<<<<< HEAD
     def _load_extras(self, checkpoint, strict=True):
-        '''
-=======
-    def _load_extras(self, checkpoint):
-        """
->>>>>>> 079a9f5a
+        """
         override this method to load any extra values or tensors that were saved
         """
         return
