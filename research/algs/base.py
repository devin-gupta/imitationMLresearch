--- conflicted
+++ resolved
@@ -185,11 +185,7 @@
 
         self._load_extras(checkpoint, strict=strict)
 
-<<<<<<< HEAD
-    def _load_extras(self, checkpoint: Any, strict: bool = True):
-=======
-    def _load_extras(self, checkpoint: Any) -> None:
->>>>>>> 83fe1dfc
+    def _load_extras(self, checkpoint: Any, strict: bool = True) -> None:
         """
         override this method to load any extra values or tensors that were saved
         """
