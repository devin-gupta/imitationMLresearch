# Register environment classes here
<<<<<<< HEAD
# Register the DM Control environments.
from dm_control import suite

# If we want to register environments in gym.
# These will be loaded when we import the research package.
from gym.envs import register

from .base import Empty

# Custom DM Control domains can be registered as follows:
# from . import <custom dm_env module>
# assert hasattr(<custom dm_env module>, 'SUITE')
# suite._DOMAINS['<custom dm_env module>'] = <custom dm_env module>

# Register all of the DM control tasks
for domain_name, task_name in suite._get_tasks(tag=None):
    # Import state domains
    ID = f"{domain_name.capitalize()}{task_name.capitalize()}-v0"
    register(
        id=ID,
        entry_point="research.envs.dm_control:DMControlEnv",
        kwargs={
            "domain_name": domain_name,
            "task_name": task_name,
            "action_minimum": -1.0,
            "action_maximum": 1.0,
            "action_repeat": 1,
            "from_pixels": False,
            "flatten": True,
            "stack": 1,
        },
    )

    # Import vision domains as specified in DRQ-v2
    ID = f"{domain_name.capitalize()}{task_name.capitalize()}-vision-v0"
    camera_id = dict(quadruped=2).get(domain_name, 0)
    register(
        id=ID,
        entry_point="research.envs.dm_control:DMControlEnv",
        kwargs={
            "domain_name": domain_name,
            "task_name": task_name,
            "action_repeat": 2,
            "action_minimum": -1.0,
            "action_maximum": 1.0,
            "from_pixels": True,
            "height": 84,
            "width": 84,
            "camera_id": camera_id,
            "flatten": False,
            "stack": 3,
        },
    )

# Cleanup extra imports
del suite
del register
=======
from .base import EmptyEnv
>>>>>>> 5ba2a664
<|MERGE_RESOLUTION|>--- conflicted
+++ resolved
@@ -1,5 +1,4 @@
 # Register environment classes here
-<<<<<<< HEAD
 # Register the DM Control environments.
 from dm_control import suite
 
@@ -7,7 +6,7 @@
 # These will be loaded when we import the research package.
 from gym.envs import register
 
-from .base import Empty
+from .base import Empty, EmptyEnv
 
 # Custom DM Control domains can be registered as follows:
 # from . import <custom dm_env module>
@@ -56,7 +55,4 @@
 
 # Cleanup extra imports
 del suite
-del register
-=======
-from .base import EmptyEnv
->>>>>>> 5ba2a664
+del register