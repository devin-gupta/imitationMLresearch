--- conflicted
+++ resolved
@@ -1,9 +1,4 @@
 # Register dataset classes here
-<<<<<<< HEAD
-from .replay_buffer import ReplayBuffer
-from .rollout_buffer import RolloutBuffer
-=======
 from .replay_buffer import ReplayBuffer, HindsightReplayBuffer
 from .rollout_buffer import RolloutBuffer
-from .d4rl_dataset import D4RLDataset
->>>>>>> c5590fd8
+from .d4rl_dataset import D4RLDataset