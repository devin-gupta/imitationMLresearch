--- conflicted
+++ resolved
@@ -1,6 +1,4 @@
 # Register Preprocessors here
-<<<<<<< HEAD
-from .flatten import Flatten
-=======
 from .base import ComposeProcessor
->>>>>>> 2538d37d
+
+from .flatten import Flatten