"""
Processors are designed as ways of manipulating entire batches of tensors at once to prepare them for the network.
Examples are as follows:
1. Normalization
2. Image Augmentations applied on the entire batch at once.
"""
from typing import Any, Dict, List, Tuple

import gym
import torch

import research


class Processor(torch.nn.Module):
    """
    This is the base processor class. All processors should inherit from it.
    """

    def __init__(self, observation_space: gym.Space, action_space: gym.Space):
        super().__init__()
        self.training = True
        self.observation_space = observation_space
        self.action_space = action_space

    def unprocess(self, batch: Any) -> Any:
        raise NotImplementedError

    @property
    def supports_gpu(self):
        return True


class IdentityProcessor(Processor):
    """
    This processor just performs the identity operation
    """

<<<<<<< HEAD
    def forward(self, batch):
=======
    def forward(self, batch: Any) -> Any:
>>>>>>> 83fe1dfc
        return batch

    def unprocess(self, batch: Any) -> Any:
        return batch


class ComposeProcessor(Processor):
    """
    This Processor Composes multiple processors
    """

    def __init__(
        self,
        observation_space: gym.Space,
        action_space: gym.Space,
        processors: List[Tuple[str, Dict]] = [("IdentityProcessor", {})],
    ):
        super().__init__(observation_space, action_space)
        processors = []
        for processor_class, processor_kwargs in processors:
            processor_class = vars(research.processors)[processor_class]
            processor = processor_class(self.observation_space, self.action_space, **processor_kwargs)
            processors.append(processor)
        self.processors = torch.nn.ModuleList(processors)

    def forward(self, batch: Any) -> Any:
        for processor in self.processors:
            batch = processor(batch)
        return batch<|MERGE_RESOLUTION|>--- conflicted
+++ resolved
@@ -36,11 +36,7 @@
     This processor just performs the identity operation
     """
 
-<<<<<<< HEAD
-    def forward(self, batch):
-=======
     def forward(self, batch: Any) -> Any:
->>>>>>> 83fe1dfc
         return batch
 
     def unprocess(self, batch: Any) -> Any:
