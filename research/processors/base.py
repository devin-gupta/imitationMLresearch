"""
Processors are designed as ways of manipulating entire batches of tensors at once to prepare them for the network.
Examples are as follows:
1. Normalization
2. Image Augmentations applied on the entire batch at once.
"""
import torch

import research


class Processor(torch.nn.Module):
    """
    This is the base processor class. All processors should inherit from it.
    """

    def __init__(self, observation_space, action_space):
        super().__init__()
        self.training = True
        self.observation_space = observation_space
        self.action_space = action_space

    def unprocess(self, batch):
        raise NotImplementedError

    @property
    def supports_gpu(self):
        return True


class IdentityProcessor(Processor):
    """
    This processor just performs the identity operation
<<<<<<< HEAD
    '''
    def forward(self, batch):
=======
    """

    def __call__(self, batch):
>>>>>>> 079a9f5a
        return batch

    def unprocess(self, batch):
        return batch


class ComposeProcessor(Processor):
    """
    This Processor Composes multiple processors
    """

    def __init__(self, observation_space, action_space, processors=["IdentityProcessor", {}]):
        super().__init__(observation_space, action_space)
        processors = []
        for processor_class, processor_kwargs in processors:
            processor_class = vars(research.processors)[processor_class]
            processor = processor_class(self.observation_space, self.action_space, **processor_kwargs)
            processors.append(processor)
        self.processors = torch.nn.ModuleList(processors)

    def forward(self, batch):
        for processor in self.processors:
            batch = processor(batch)
        return batch<|MERGE_RESOLUTION|>--- conflicted
+++ resolved
@@ -31,14 +31,9 @@
 class IdentityProcessor(Processor):
     """
     This processor just performs the identity operation
-<<<<<<< HEAD
-    '''
-    def forward(self, batch):
-=======
     """
 
-    def __call__(self, batch):
->>>>>>> 079a9f5a
+    def forward(self, batch):
         return batch
 
     def unprocess(self, batch):
