--- conflicted
+++ resolved
@@ -1,12 +1,7 @@
 name: research
 channels:
-<<<<<<< HEAD
-  - pytorch
-  - defaults
-=======
   - pytorch-nightly
   - default
->>>>>>> c5590fd8
 dependencies:
   - python
 
@@ -52,9 +47,5 @@
   - pip:
       - gym<=0.24.1
       - dm_control
-<<<<<<< HEAD
       - mujoco-py<2.2,>=2.1
-=======
-      - mujoco-py<2.2,>=2.1
-      - git+https://github.com/Farama-Foundation/d4rl@master#egg=d4rl
->>>>>>> c5590fd8
+      - git+https://github.com/Farama-Foundation/d4rl@master#egg=d4rl